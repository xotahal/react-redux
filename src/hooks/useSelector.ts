--- conflicted
+++ resolved
@@ -66,7 +66,6 @@
   devModeChecks?: Partial<DevModeChecks>
 }
 
-<<<<<<< HEAD
 /**
  * Represents a custom hook that allows you to extract data from the
  * Redux store state, using a selector function. The selector function
@@ -94,16 +93,6 @@
   <TState extends StateType = StateType, Selected = unknown>(
     selector: (state: TState) => Selected,
     equalityFnOrOptions?: EqualityFn<Selected> | UseSelectorOptions<Selected>
-=======
-export interface UseSelector {
-  <TState = unknown, Selected = unknown>(
-    selector: (state: TState) => Selected,
-    equalityFn?: EqualityFn<Selected>,
-  ): Selected
-  <TState = unknown, Selected = unknown>(
-    selector: (state: TState) => Selected,
-    options?: UseSelectorOptions<Selected>,
->>>>>>> 4b63c88e
   ): Selected
 
   /**
@@ -153,21 +142,12 @@
       ? useDefaultReduxContext
       : createReduxContextHook(context)
 
-<<<<<<< HEAD
   const useSelector = <TState, Selected extends unknown>(
     selector: (state: TState) => Selected,
     equalityFnOrOptions:
       | EqualityFn<NoInfer<Selected>>
       | UseSelectorOptions<NoInfer<Selected>> = {}
   ): Selected => {
-=======
-  return function useSelector<TState, Selected>(
-    selector: (state: TState) => Selected,
-    equalityFnOrOptions:
-      | EqualityFn<NoInfer<Selected>>
-      | UseSelectorOptions<NoInfer<Selected>> = {},
-  ): Selected {
->>>>>>> 4b63c88e
     const { equalityFn = refEquality, devModeChecks = {} } =
       typeof equalityFnOrOptions === 'function'
         ? { equalityFn: equalityFnOrOptions }
